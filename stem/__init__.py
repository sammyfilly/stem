--- conflicted
+++ resolved
@@ -441,11 +441,7 @@
   ================= ===========
 """
 
-<<<<<<< HEAD
-__version__ = '1.4.0-dev'
-=======
-__version__ = '1.4.1'
->>>>>>> 3884d372
+__version__ = '1.4.1-dev'
 __author__ = 'Damian Johnson'
 __contact__ = 'atagar@torproject.org'
 __url__ = 'https://stem.torproject.org/'
