#!/usr/bin/env python
# Copyright 2012-2016, Damian Johnson and The Tor Project
# See LICENSE for licensing information

import distutils.core
import os
import stem

DRY_RUN = True
SUMMARY = 'Stem is a Python controller library that allows applications to interact with Tor (https://www.torproject.org/).'
DRY_RUN_SUMMARY = 'Ignore this package. This is dry-run release creation to work around PyPI limitations (https://github.com/pypa/packaging-problems/issues/74#issuecomment-260716129).'

DESCRIPTION = """
For tutorials and API documentation see `stem's homepage <https://stem.torproject.org/>`_.

Quick Start
-----------

To install you can either use...

::

  pip install stem

... or install from the source tarball. Stem supports both the python 2.x and 3.x series. To use its python3 counterpart you simply need to install using that version of python.

::

  python3 setup.py install

After that, give some `tutorials <https://stem.torproject.org/tutorials.html>`_ a try! For questions or to discuss project ideas we're available on `irc <https://www.torproject.org/about/contact.html.en#irc>`_ and the `tor-dev@ email list <https://lists.torproject.org/cgi-bin/mailman/listinfo/tor-dev>`_.
""".strip()

<<<<<<< HEAD
distutils.core.setup(
  name = 'stem-dry-run' if DRY_RUN else 'stem',
  version = stem.__version__,
  description = DRY_RUN_SUMMARY if DRY_RUN else SUMMARY,
  long_description = DESCRIPTION,
  license = stem.__license__,
  author = stem.__author__,
  author_email = stem.__contact__,
  url = stem.__url__,
  packages = ['stem', 'stem.descriptor', 'stem.interpreter', 'stem.response', 'stem.util'],
  keywords = 'tor onion controller',
  scripts = ['tor-prompt'],
  package_data = {'stem': ['cached_tor_manual.cfg', 'settings.cfg'], 'stem.descriptor': ['fallback_directories.cfg'], 'stem.interpreter': ['settings.cfg'], 'stem.util': ['ports.cfg']},
  classifiers = [
    'Development Status :: 5 - Production/Stable',
    'Intended Audience :: Developers',
    'License :: OSI Approved :: GNU Lesser General Public License v3 (LGPLv3)',
    'Topic :: Security',
    'Topic :: Software Development :: Libraries :: Python Modules',
  ],
)
=======
MANIFEST = """
include cache_fallback_directories.py
include cache_manual.py
include LICENSE
include MANIFEST.in
include requirements.txt
include run_tests.py
include tox.ini
graft docs
graft test
global-exclude __pycache__
global-exclude *.orig
global-exclude *.pyc
global-exclude *.swp
global-exclude *.swo
global-exclude .tox
recursive-exclude test/data *
recursive-exclude docs/_build *
""".strip()

# Ensure this is our cwd, otherwise distutils fails with 'standard file
# 'setup.py' not found'.

os.chdir(os.path.dirname(os.path.abspath(__file__)))

with open('MANIFEST.in', 'w') as manifest_file:
  manifest_file.write(MANIFEST)

try:
  distutils.core.setup(
    name = 'stem-dry-run' if DRY_RUN else 'stem',
    version = stem.__version__,
    description = DRY_RUN_SUMMARY if DRY_RUN else SUMMARY,
    long_description = DESCRIPTION,
    license = stem.__license__,
    author = stem.__author__,
    author_email = stem.__contact__,
    url = stem.__url__,
    packages = ['stem', 'stem.descriptor', 'stem.interpreter', 'stem.response', 'stem.util'],
    keywords = 'tor onion controller',
    scripts = ['tor-prompt'],
    provides = ['stem'],
    package_data = {'stem': ['cached_tor_manual.cfg', 'settings.cfg'], 'stem.descriptor': ['fallback_directories.cfg'], 'stem.interpreter': ['settings.cfg'], 'stem.util': ['ports.cfg']},
    classifiers = [
      'Development Status :: 5 - Production/Stable',
      'Intended Audience :: Developers',
      'License :: OSI Approved :: GNU Lesser General Public License v3 (LGPLv3)',
      'Topic :: Security',
      'Topic :: Software Development :: Libraries :: Python Modules',
    ],
  )
finally:
  if os.path.exists('MANIFEST.in'):
    os.remove('MANIFEST.in')

  if os.path.exists('MANIFEST'):
    os.remove('MANIFEST')
>>>>>>> f2522efe
<|MERGE_RESOLUTION|>--- conflicted
+++ resolved
@@ -31,29 +31,6 @@
 After that, give some `tutorials <https://stem.torproject.org/tutorials.html>`_ a try! For questions or to discuss project ideas we're available on `irc <https://www.torproject.org/about/contact.html.en#irc>`_ and the `tor-dev@ email list <https://lists.torproject.org/cgi-bin/mailman/listinfo/tor-dev>`_.
 """.strip()
 
-<<<<<<< HEAD
-distutils.core.setup(
-  name = 'stem-dry-run' if DRY_RUN else 'stem',
-  version = stem.__version__,
-  description = DRY_RUN_SUMMARY if DRY_RUN else SUMMARY,
-  long_description = DESCRIPTION,
-  license = stem.__license__,
-  author = stem.__author__,
-  author_email = stem.__contact__,
-  url = stem.__url__,
-  packages = ['stem', 'stem.descriptor', 'stem.interpreter', 'stem.response', 'stem.util'],
-  keywords = 'tor onion controller',
-  scripts = ['tor-prompt'],
-  package_data = {'stem': ['cached_tor_manual.cfg', 'settings.cfg'], 'stem.descriptor': ['fallback_directories.cfg'], 'stem.interpreter': ['settings.cfg'], 'stem.util': ['ports.cfg']},
-  classifiers = [
-    'Development Status :: 5 - Production/Stable',
-    'Intended Audience :: Developers',
-    'License :: OSI Approved :: GNU Lesser General Public License v3 (LGPLv3)',
-    'Topic :: Security',
-    'Topic :: Software Development :: Libraries :: Python Modules',
-  ],
-)
-=======
 MANIFEST = """
 include cache_fallback_directories.py
 include cache_manual.py
@@ -110,5 +87,4 @@
     os.remove('MANIFEST.in')
 
   if os.path.exists('MANIFEST'):
-    os.remove('MANIFEST')
->>>>>>> f2522efe
+    os.remove('MANIFEST')